--- conflicted
+++ resolved
@@ -29,9 +29,6 @@
   "concave-hexagon",
 ];
 
-<<<<<<< HEAD
-/* CSS2 Color Spec */
-=======
 const circle: Stylesheet = {
   selector: ".circle",
   style: {
@@ -40,8 +37,7 @@
   },
 };
 
-/* CSS1 Color Spec */
->>>>>>> d57195ed
+/* CSS2 Color Spec */
 const css1colors = {
   black: "#000000",
   silver: "#c0c0c0",
